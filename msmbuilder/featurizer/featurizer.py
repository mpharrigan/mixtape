--- conflicted
+++ resolved
@@ -253,10 +253,7 @@
             
         result = np.array(x)
         return np.transpose(x)
-<<<<<<< HEAD
-        # test
-=======
->>>>>>> 7274b17e
+
         # for i in range(0, self.reference_traj.n_frames):
         #     y = np.array([md.rmsd(traj, self.reference_traj, i)])
         #     x = np.append(x,y)
