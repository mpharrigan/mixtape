import numpy as np
from sklearn.hmm import GaussianHMM


cimport numpy as np
from libc.stdlib cimport malloc, free

cdef extern from "mslds_estep.hpp" namespace "Mixtape":
    void do_estep_single "Mixtape::do_mslds_estep<float>"(
        const float* log_transmat, const float* log_transmat_T,
        const float* log_startprob, const float* means,
        const float* covariances, const float** sequences,
        const int n_sequences, const int* sequence_lengths,
        const int n_features, const int n_states,
        float* transcounts, float* obs, float* obs_but_first,
        float* obs_but_last, float* obs_obs_t, float* obs_obs_T_offset,
        float* obs_obs_T_but_first, float* obs_obs_T_but_last,
        float* post, float* post_but_first, float* post_but_last,
        float* logprob) nogil
    
    void do_estep_mixed "Mixtape::do_mslds_estep<double>"(
        const float* log_transmat, const float* log_transmat_T,
        const float* log_startprob, const float* means,
        const float* covariances, const float** sequences,
        const int n_sequences, const int* sequence_lengths,
        const int n_features, const int n_states,
        float* transcounts, float* obs, float* obs_but_first,
        float* obs_but_last, float* obs_obs_t, float* obs_obs_T_offset,
        float* obs_obs_T_but_first, float* obs_obs_T_but_last,
        float* post, float* post_but_first, float* post_but_last,
        float* logprob) nogil


cdef class SwitchingVAR1CPUImpl:
    cdef list sequences
    cdef int n_sequences
    cdef np.ndarray seq_lengths
    cdef int n_states, n_features
    cdef str precision
    cdef np.ndarray means, covars, log_transmat, log_transmat_T, log_startprob, Qs, As, bs

    def __cinit__(self, n_states, n_features, precision='single'):
        self.n_states = n_states
        self.n_features = n_features
        self.precision = str(precision)
        if self.precision not in ['single', 'mixed']:
            raise ValueError('This platform only supports single or mixed precision')            

    property _sequences:
        def __set__(self, value):
            self.sequences = value
            self.n_sequences = len(value)
            if self.n_sequences <= 0:
                raise ValueError('More than 0 sequences must be provided')

<<<<<<< HEAD
            cdef np.ndarray[ndim=1, dtype=int] seq_lengths = np.zeros(self.n_sequences, dtype=np.int32)
            cdef np.ndarray[ndim=2, dtype=np.float32_t] S
=======
            cdef np.ndarray[ndim=1, dtype=np.int32_t] seq_lengths = np.zeros(self.n_sequences, dtype=np.int32)
>>>>>>> c07ec1d5
            for i in range(self.n_sequences):
                self.sequences[i] = np.asarray(self.sequences[i], order='c', dtype=np.float32)
                seq_lengths[i] = len(self.sequences[i])
                # print np.shape(self.sequences[i])
                if self.n_features != self.sequences[i].shape[1]:
                    raise ValueError('All sequences must be arrays of shape N by %d' %
                                     self.n_features)
            self.seq_lengths = seq_lengths

    property means_:
        def __set__(self, np.ndarray[ndim=2, dtype=np.float32_t, mode='c'] m):
            if (m.shape[0] != self.n_states) or (m.shape[1] != self.n_features):
                raise TypeError('Means must have shape (%d, %d), You supplied (%d, %d)' %
                                (self.n_states, self.n_features, m.shape[0], m.shape[1]))
            self.means = m
        
        def __get__(self):
            return self.means

    property bs_:
        def __set__(self, np.ndarray[ndim=2, dtype=np.float32_t, mode='c'] b):
            if (b.shape[0] != self.n_states) or (b.shape[1] != self.n_features):
                raise TypeError('Means must have shape (%d, %d), You supplied (%d, %d)' %
                                (self.n_states, self.n_features, b.shape[0], b.shape[1]))
            self.bs = b
        
        def __get__(self):
            return self.bs

    property covars_:
        def __set__(self, np.ndarray[ndim=3, dtype=np.float32_t, mode='c'] v):
            if (v.shape[0] != self.n_states) or (v.shape[1] != self.n_features) or (v.shape[2] != self.n_features):
                raise TypeError('Variances must have shape (%d, %d, %d), You supplied (%d, %d, %d)' %
                                (self.n_states, self.n_features, self.n_features, v.shape[0], v.shape[1], v.shape[1]))
            self.covars = v
        
        def __get__(self):
            return self.covars

    property Qs_:
        def __set__(self, np.ndarray[ndim=3, dtype=np.float32_t, mode='c'] q):
            if (q.shape[0] != self.n_states) or (q.shape[1] != self.n_features) or (q.shape[2] != self.n_features):
                raise TypeError('Local variances must have shape (%d, %d, %d), You supplied (%d, %d, %d)' %
                                (self.n_states, self.n_features, self.n_features, q.shape[0], q.shape[1], q.shape[1]))
            self.Qs = q
        
        def __get__(self):
            return self.Qs

    property As_:
        def __set__(self, np.ndarray[ndim=3, dtype=np.float32_t, mode='c'] a):
            if (a.shape[0] != self.n_states) or (a.shape[1] != self.n_features) or (a.shape[2] != self.n_features):
                raise TypeError('Local variances must have shape (%d, %d, %d), You supplied (%d, %d, %d)' %
                                (self.n_states, self.n_features, self.n_features, a.shape[0], a.shape[1], a.shape[1]))
            self.As = a
        
        def __get__(self):
            return self.As
    
    property transmat_:
        def __set__(self, np.ndarray[ndim=2, dtype=np.float32_t, mode='c'] t):
            if (t.shape[0] != self.n_states) or (t.shape[1] != self.n_states):
                raise TypeError('transmat must have shape (%d, %d), You supplied (%d, %d)' %
                                (self.n_states, self.n_states, t.shape[0], t.shape[1]))
            self.log_transmat = np.log(t)
            self.log_transmat_T = np.asarray(self.log_transmat.T, order='C')
        
        def __get__(self):
            return np.exp(self.log_transmat)
    
    property startprob_:
        def __get__(self):
            return np.exp(self.log_startprob)
    
        def __set__(self, np.ndarray[ndim=1, dtype=np.float32_t, mode='c'] s):
            if (s.shape[0] != self.n_states):
                raise TypeError('startprob must have shape (%d,), You supplied (%d,)' %
                                (self.n_states, s.shape[0]))
            self.log_startprob = np.log(s)

    
    def do_estep(self):
        #starttime = time.time()
        cdef np.ndarray[ndim=2, mode='c', dtype=np.float32_t] log_transmat = self.log_transmat
        cdef np.ndarray[ndim=2, mode='c', dtype=np.float32_t] log_transmat_T = self.log_transmat_T
        cdef np.ndarray[ndim=1, mode='c', dtype=np.float32_t] log_startprob = self.log_startprob
        cdef np.ndarray[ndim=2, mode='c', dtype=np.float32_t] means = self.means
        cdef np.ndarray[ndim=3, mode='c', dtype=np.float32_t] covars = self.covars
        cdef np.ndarray[ndim=1, mode='c', dtype=int] seq_lengths = self.seq_lengths

        # All of the sufficient statistics
        cdef np.ndarray[ndim=2, mode='c', dtype=np.float32_t] transcounts = np.zeros((self.n_states, self.n_states), dtype=np.float32)

        cdef np.ndarray[ndim=2, mode='c', dtype=np.float32_t] obs = np.zeros((self.n_states, self.n_features), dtype=np.float32)
        cdef np.ndarray[ndim=2, mode='c', dtype=np.float32_t] obs_but_first = np.zeros((self.n_states, self.n_features), dtype=np.float32)
        cdef np.ndarray[ndim=2, mode='c', dtype=np.float32_t] obs_but_last = np.zeros((self.n_states, self.n_features), dtype=np.float32)

        cdef np.ndarray[ndim=3, mode='c', dtype=np.float32_t] obs_obs_T = np.zeros((self.n_states, self.n_features, self.n_features), dtype=np.float32)
        cdef np.ndarray[ndim=3, mode='c', dtype=np.float32_t] obs_obs_T_offset = np.zeros((self.n_states, self.n_features, self.n_features), dtype=np.float32)
        cdef np.ndarray[ndim=3, mode='c', dtype=np.float32_t] obs_obs_T_but_first = np.zeros((self.n_states, self.n_features, self.n_features), dtype=np.float32)
        cdef np.ndarray[ndim=3, mode='c', dtype=np.float32_t] obs_obs_T_but_last = np.zeros((self.n_states, self.n_features, self.n_features), dtype=np.float32)

        cdef np.ndarray[ndim=1, mode='c', dtype=np.float32_t] post = np.zeros(self.n_states, dtype=np.float32)
        cdef np.ndarray[ndim=1, mode='c', dtype=np.float32_t] post_but_first = np.zeros(self.n_states, dtype=np.float32)
        cdef np.ndarray[ndim=1, mode='c', dtype=np.float32_t] post_but_last = np.zeros(self.n_states, dtype=np.float32)
        cdef float logprob

        seq_pointers = <float**>malloc(self.n_sequences * sizeof(float*))
        cdef np.ndarray[ndim=2, mode='c', dtype=np.float32_t] sequence
        for i in range(self.n_sequences):
            sequence = self.sequences[i]
            seq_pointers[i] = &sequence[0,0]

        if self.precision == 'single':
            do_estep_single(
<<<<<<< HEAD
                <float*> &log_transmat[0,0], 
                <float*> &log_transmat_T[0,0], <float*> &log_startprob[0],
                <float*> &means[0,0], <float*> &covars[0,0,0], 
                <const float**> seq_pointers,
                self.n_sequences, <int*> &seq_lengths[0], self.n_features,
                self.n_states, <float*> &transcounts[0,0], <float*>
                &obs[0,0], <float*> &obs_but_first[0,0],
                <float*> &obs_but_last[0,0], <float*> &obs_obs_T[0,0,0],
                <float*> &obs_obs_T_offset[0,0,0],
                <float*> &obs_obs_T_but_first[0,0,0],
                <float*> &obs_obs_T_but_last[0,0,0], <float*> &post[0],
                <float*> &post_but_first[0], <float*> &post_but_last[0],
                &logprob)
        elif self.precision == 'mixed':
            do_estep_mixed(
                <float*> &log_transmat[0,0], 
                <float*> &log_transmat_T[0,0], <float*> &log_startprob[0],
                <float*> &means[0,0], <float*> &covars[0,0,0], 
                <const float**> seq_pointers, self.n_sequences,
                <int*> &seq_lengths[0], self.n_features, self.n_states,
                <float*> &transcounts[0,0], <float*> &obs[0,0],
                <float*> &obs_but_first[0,0], <float*> &obs_but_last[0,0],
                <float*> &obs_obs_T[0,0,0], 
                <float*> &obs_obs_T_offset[0,0,0],
                <float*> &obs_obs_T_but_first[0,0,0],
                <float*> &obs_obs_T_but_last[0,0,0], <float*> &post[0],
                <float*> &post_but_first[0], <float*> &post_but_last[0],
                &logprob)
=======
                <float*> &log_transmat[0,0], <float*> &log_transmat_T[0,0],
                <float*> &log_startprob[0], <float*> &means[0,0],
                &covars[0,0,0], <const float**> seq_pointers, self.n_sequences,
                &seq_lengths[0], self.n_features, self.n_states, <float*>
                &transcounts[0,0], <float*> &obs[0,0], <float*>
                &obs_but_first[0,0], <float*> &obs_but_last[0,0], <float*>
                &obs_obs_T[0,0,0], <float*> &obs_obs_T_offset[0,0,0], <float*>
                &obs_obs_T_but_first[0,0,0], <float*>
                &obs_obs_T_but_last[0,0,0], <float*> &post[0], <float*>
                &post_but_first[0], <float*> &post_but_last[0], &logprob)
        elif self.precision == 'mixed':
            do_estep_mixed(
                <float*> &log_transmat[0,0], <float*> &log_transmat_T[0,0],
                <float*> &log_startprob[0], <float*> &means[0,0], <float*>
                &covars[0,0,0], <const float**> seq_pointers, self.n_sequences,
                &seq_lengths[0], self.n_features, self.n_states, <float*>
                &transcounts[0,0], <float*> &obs[0,0], <float*>
                &obs_but_first[0,0], <float*> &obs_but_last[0,0], <float*>
                &obs_obs_T[0,0,0], <float*> &obs_obs_T_offset[0,0,0], <float*>
                &obs_obs_T_but_first[0,0,0], <float*>
                &obs_obs_T_but_last[0,0,0], <float*> &post[0], <float*>
                &post_but_first[0], <float*> &post_but_last[0], &logprob)
>>>>>>> c07ec1d5
        else:
            raise RuntimeError('Invalid precision')

        free(seq_pointers)
        result = {
            'trans': transcounts,
            'obs': obs,
            'obs[1:]' : obs_but_first,
            'obs[:-1]': obs_but_last,
            'obs*obs.T': obs_obs_T,
            'obs*obs[t-1].T': obs_obs_T_offset,
            'obs[1:]*obs[1:].T': obs_obs_T_but_first,
            'obs[:-1]*obs[:-1].T': obs_obs_T_but_last,
            'post': post,
            'post[1:]': post_but_first,
            'post[:-1]': post_but_last,
        }
        return logprob, result

###############################################################################
# Tests. These are exposed to nose by being called from one of the python
# test files
###############################################################################

cdef extern from "gaussian_likelihood.h":
    void gaussian_loglikelihood_full(const float* sequence,
                                     const float* means,
                                     const float* covariances,
                                     const int n_observations,
                                     const int n_states,
                                     const int n_features,
                                     float* loglikelihoods)

def test_gaussian_loglikelihood_full():
    # check gaussian_loglikelihood_full vs. a reference python implementation

    from sklearn.mixture.gmm import _log_multivariate_normal_density_full

    cdef int length = 5
    cdef int n_states = 2
    cdef int n_features = 3
    
    cdef np.ndarray[ndim=2, mode='c', dtype=np.float32_t] sequence = np.random.randn(length, n_features).astype(np.float32)
    cdef np.ndarray[ndim=2, mode='c', dtype=np.float32_t] means = np.random.randn(n_states, n_features).astype(np.float32)
    cdef np.ndarray[ndim=3, mode='c', dtype=np.float32_t] covariances = np.random.rand(n_states, n_features, n_features).astype(np.float32)
    for i in range(n_states):
        covariances[i] += covariances[i].T + 10*np.eye(n_features, n_features)
    cdef np.ndarray[ndim=2, mode='c', dtype=np.float32_t] loglikelihoods = np.zeros((length, n_states), dtype=np.float32)
    
    val = _log_multivariate_normal_density_full(sequence, means, covariances)
    gaussian_loglikelihood_full(&sequence[0, 0], &means[0, 0], &covariances[0, 0,0],
       length, n_states, n_features, &loglikelihoods[0, 0]);

    np.testing.assert_array_almost_equal(val, loglikelihoods)
<|MERGE_RESOLUTION|>--- conflicted
+++ resolved
@@ -53,12 +53,7 @@
             if self.n_sequences <= 0:
                 raise ValueError('More than 0 sequences must be provided')
 
-<<<<<<< HEAD
-            cdef np.ndarray[ndim=1, dtype=int] seq_lengths = np.zeros(self.n_sequences, dtype=np.int32)
-            cdef np.ndarray[ndim=2, dtype=np.float32_t] S
-=======
-            cdef np.ndarray[ndim=1, dtype=np.int32_t] seq_lengths = np.zeros(self.n_sequences, dtype=np.int32)
->>>>>>> c07ec1d5
+            cdef np.ndarray[ndim=1, dtype=int] seq_lengths = np.zeros(self.n_sequences, dtype=int)
             for i in range(self.n_sequences):
                 self.sequences[i] = np.asarray(self.sequences[i], order='c', dtype=np.float32)
                 seq_lengths[i] = len(self.sequences[i])
@@ -174,7 +169,6 @@
 
         if self.precision == 'single':
             do_estep_single(
-<<<<<<< HEAD
                 <float*> &log_transmat[0,0], 
                 <float*> &log_transmat_T[0,0], <float*> &log_startprob[0],
                 <float*> &means[0,0], <float*> &covars[0,0,0], 
@@ -203,30 +197,6 @@
                 <float*> &obs_obs_T_but_last[0,0,0], <float*> &post[0],
                 <float*> &post_but_first[0], <float*> &post_but_last[0],
                 &logprob)
-=======
-                <float*> &log_transmat[0,0], <float*> &log_transmat_T[0,0],
-                <float*> &log_startprob[0], <float*> &means[0,0],
-                &covars[0,0,0], <const float**> seq_pointers, self.n_sequences,
-                &seq_lengths[0], self.n_features, self.n_states, <float*>
-                &transcounts[0,0], <float*> &obs[0,0], <float*>
-                &obs_but_first[0,0], <float*> &obs_but_last[0,0], <float*>
-                &obs_obs_T[0,0,0], <float*> &obs_obs_T_offset[0,0,0], <float*>
-                &obs_obs_T_but_first[0,0,0], <float*>
-                &obs_obs_T_but_last[0,0,0], <float*> &post[0], <float*>
-                &post_but_first[0], <float*> &post_but_last[0], &logprob)
-        elif self.precision == 'mixed':
-            do_estep_mixed(
-                <float*> &log_transmat[0,0], <float*> &log_transmat_T[0,0],
-                <float*> &log_startprob[0], <float*> &means[0,0], <float*>
-                &covars[0,0,0], <const float**> seq_pointers, self.n_sequences,
-                &seq_lengths[0], self.n_features, self.n_states, <float*>
-                &transcounts[0,0], <float*> &obs[0,0], <float*>
-                &obs_but_first[0,0], <float*> &obs_but_last[0,0], <float*>
-                &obs_obs_T[0,0,0], <float*> &obs_obs_T_offset[0,0,0], <float*>
-                &obs_obs_T_but_first[0,0,0], <float*>
-                &obs_obs_T_but_last[0,0,0], <float*> &post[0], <float*>
-                &post_but_first[0], <float*> &post_but_last[0], &logprob)
->>>>>>> c07ec1d5
         else:
             raise RuntimeError('Invalid precision')
 
@@ -281,3 +251,44 @@
        length, n_states, n_features, &loglikelihoods[0, 0]);
 
     np.testing.assert_array_almost_equal(val, loglikelihoods)
+
+    class MyGaussianHMM(GaussianHMM):
+        def _accumulate_sufficient_statistics(self, stats, obs, framelogprob,
+                                              posteriors, fwdlattice, bwdlattice,
+                                              params):
+            super(MyGaussianHMM, self)._accumulate_sufficient_statistics(stats,
+                obs, framelogprob, posteriors, fwdlattice, bwdlattice, params)
+            raise ExitMe(stats)
+
+
+    cdef int length2 = 3
+    cdef int n_states2 = 2
+    cdef int n_features2 = 2
+    sequences = [np.random.randn(length2, n_features2).astype(np.float32)]
+    
+    
+    gmm = MyGaussianHMM(n_components=n_states2, covariance_type='full')
+    try:
+        gmm.fit(sequences)
+    except ExitMe as e:
+        stats = e.value
+    
+    
+    model = SwitchingVAR1CPUImpl(n_states, n_features)
+    model._sequences = sequences
+    model.means_ = gmm.means_.astype(np.float32)
+    model.covars_ = gmm.covars_.astype(np.float32)
+    model.transmat_ = gmm.transmat_.astype(np.float32)
+    model.startprob_ = gmm.startprob_.astype(np.float32)
+    
+    lpr, myresult = model.do_estep()
+
+    from pprint import pprint
+    print 'gmm stats'
+    pprint(stats)
+    print 'my stats'
+    pprint(myresult)
+    
+    
+# test_1()
+# test_2()