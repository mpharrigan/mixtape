from __future__ import print_function, absolute_import
import os
import sys

import numpy as np
import mdtraj as md

<<<<<<< HEAD
from ..utils.progressbar import ProgressBar, Percentage, Bar, ETA
from ..cmdline import NumpydocClassCommand, argument
=======
from ..cmdline import NumpydocClassCommand, argument, exttype
>>>>>>> da09da35
from ..dataset import dataset, MDTrajDataset
from ..featurizer import (AtomPairsFeaturizer, SuperposeFeaturizer,
                          DRIDFeaturizer, DihedralFeaturizer,
                          ContactFeaturizer)


class FeaturizerCommand(NumpydocClassCommand):
    _group = '1-Featurizer'
    trjs = argument(
        '--trjs', help='Glob pattern for trajectories',
        default='')
    top = argument(
        '--top', help='Path to topology file', default='')
    chunk = argument(
        '--chunk',
        help='''Chunk size for loading trajectories using mdtraj.iterload''',
        default=10000, type=int)
    out = argument(
        '--out', required=True, help='Output path', type=exttype('/'))
    stride = argument(
        '--stride', default=1, type=int,
        help='Load only every stride-th frame')


    def start(self):
        print(self.instance)
        if os.path.exists(self.top):
            top = self.top
        else:
            top = None

        input_dataset = MDTrajDataset(self.trjs, topology=top, stride=self.stride, verbose=False)
        out_dataset = input_dataset.write_derived(self.out, [], fmt='dir-npy')

        pbar = ProgressBar(widgets=[Percentage(), Bar(), ETA()],
                           maxval=len(input_dataset)).start()
        for key in pbar(input_dataset.keys()):
            trajectory = []
            for i, chunk in enumerate(input_dataset.iterload(key, chunk=self.chunk)):
                trajectory.append(self.instance.partial_transform(chunk))
            out_dataset[key] = np.concatenate(trajectory)

        print("\nSaving transformed dataset to '%s'" % self.out)
        print("To load this dataset interactive inside an IPython")
        print("shell or notebook, run\n")
        print("  $ ipython")
        print("  >>> from mixtape.dataset import dataset")
        print("  >>> ds = dataset('%s')\n" % self.out)


class DihedralFeaturizerCommand(FeaturizerCommand):
    _concrete = True
    klass = DihedralFeaturizer


class AtomPairsFeaturizerCommand(FeaturizerCommand):
    klass = AtomPairsFeaturizer
    _concrete = True

    def _pair_indices_type(self, fn):
        if fn is None:
            return None
        return np.loadtxt(fn, dtype=int, ndmin=2)


class SuperposeFeaturizerCommand(FeaturizerCommand):
    klass = SuperposeFeaturizer
    _concrete = True

    def _reference_traj_type(self, fn):
        return md.load(fn)

    def _atom_indices_type(self, fn):
        if fn is None:
            return None
        return np.loadtxt(fn, dtype=int, ndmin=1)


class DRIDFeaturizerCommand(FeaturizerCommand):
    klass = DRIDFeaturizer
    _concrete = True

    def _atom_indices_type(self, fn):
        if fn is None:
            return None
        return np.loadtxt(fn, dtype=int, ndmin=1)


class ContactFeaturizerCommand(FeaturizerCommand):
    _concrete = True
    klass = ContactFeaturizer

    def _contacts_type(self, val):
        if val is 'all':
            return val
        else:
            return np.loadtxt(val, dtype=int, ndmin=2)<|MERGE_RESOLUTION|>--- conflicted
+++ resolved
@@ -5,12 +5,8 @@
 import numpy as np
 import mdtraj as md
 
-<<<<<<< HEAD
 from ..utils.progressbar import ProgressBar, Percentage, Bar, ETA
-from ..cmdline import NumpydocClassCommand, argument
-=======
 from ..cmdline import NumpydocClassCommand, argument, exttype
->>>>>>> da09da35
 from ..dataset import dataset, MDTrajDataset
 from ..featurizer import (AtomPairsFeaturizer, SuperposeFeaturizer,
                           DRIDFeaturizer, DihedralFeaturizer,
