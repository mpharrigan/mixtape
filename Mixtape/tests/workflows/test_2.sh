--- conflicted
+++ resolved
@@ -4,20 +4,14 @@
      -d --heavy
 msmb AtomPairsFeaturizer --out atom_pairs/ \
     --trjs '~/mixtape_data/alanine_dipeptide/*.dcd' \
-    --pair_indices atom_indices.dat \
+    --pair_indices atom_indices.txt \
     --top ~/mixtape_data/alanine_dipeptide/ala2.pdb
 msmb MiniBatchKMeans --n_clusters 100 \
     --batch_size 1000 \
     --inp atom_pairs \
-<<<<<<< HEAD
     --transformed kmedoids_centers.h5
 msmb MarkovStateModel --inp kmedoids_centers.h5 \
-    --out /dev/null
-=======
-    --transformed kmedoids_centers
-msmb MarkovStateModel --inp kmedoids_centers \
     --out msm.pkl
->>>>>>> 2505b422
 
 msmb tICA --inp atom_pairs/ --transformed atom_pairs_tica.h5 \
     --n_components 4 \
